#!/usr/bin/env -S uv run --script
# /// script
# dependencies = [
#   "livekit",
#   "livekit_api",
#   "pyserial",
#   "python-dotenv",
#   "asyncio",
#   "opencv-python",
#   "numpy",
#   "langchain",
#   "langgraph",
#   "langchain_community",
#   "openai",
#   "pillow",
#   "supabase",
# ]
# ///

import os
import logging
import asyncio
import json
import serial
import base64
import cv2
import numpy as np
from datetime import datetime
from dotenv import load_dotenv
from signal import SIGINT, SIGTERM
from livekit import rtc
from PIL import Image
import io

from storage import send_gif_to_supabase_pipeline

load_dotenv()
# ensure LIVEKIT_URL, LIVEKIT_API_KEY, and LIVEKIT_API_SECRET are set in your .env file
LIVEKIT_URL = os.environ.get("LIVEKIT_URL")
SUB_TOKEN = os.environ.get("SUB_TOKEN")
ROOM_NAME = os.environ.get("ROOM_NAME")


FRAMES = []
<<<<<<< HEAD
MAX_FRAMES = 200
=======
MAX_FRAMES = 500
>>>>>>> da088e89

def generate_gif(frames, filename=None, duration=200):
    """
    Generate an animated GIF from a list of PNG buffers.
    
    Args:
        frames: List of PNG buffers (from cv2.imencode)
        filename: Output filename for the GIF (optional, defaults to timestamp-based name)
        duration: Duration between frames in milliseconds
    
    Returns:
        bytes: The generated GIF as a byte array, or None if failed
    """
    if not frames:
        logging.warning("No frames to generate GIF")
        return None
    
    # Generate timestamp-based filename if none provided
    if filename is None:
        timestamp = datetime.now().strftime("%Y%m%d_%H%M%S")
        filename = f"output_{timestamp}.gif"
    
    try:
        # Convert PNG buffers to PIL Images
        pil_images = []
        for frame_buffer in frames:
            # Convert numpy array buffer to bytes
            frame_bytes = frame_buffer.tobytes()
            
            # Create PIL Image from bytes
            img = Image.open(io.BytesIO(frame_bytes))
            pil_images.append(img)
        
        # Save as animated GIF to BytesIO buffer
        if pil_images:
            gif_buffer = io.BytesIO()
            pil_images[0].save(
                gif_buffer,
                format='GIF',
                save_all=True,
                append_images=pil_images[1:],
                duration=duration,
                loop=0  # 0 means infinite loop
            )
            
            # Also save to file for backwards compatibility
            gif_buffer.seek(0)
            with open(filename, 'wb') as f:
                f.write(gif_buffer.getvalue())
            
            logging.info(f"Successfully generated GIF with {len(pil_images)} frames: {filename}")
            
            # Return the bytes
            gif_buffer.seek(0)
            return gif_buffer.getvalue()
        
    except Exception as e:
        logging.error(f"Error generating GIF: {e}")
        return None


async def main(room: rtc.Room):
    logging.basicConfig(level=logging.INFO)
    logger = logging.getLogger(__name__)

    # handler for receiving data packet
    @room.on("data_received")
    def on_data_received(data: rtc.DataPacket):
        logger.info("Received data from %s topic: %s", data.participant.identity, data.topic)
        decoded_data = data.data.decode('utf-8')

        # Try to parse as JSON
        json_data = json.loads(decoded_data)

        if data.topic == "button":
            logger.info('Button pressed: %s', json_data)
            # print(FRAMES[-1])
            # summarize_png(FRAMES[-1])
            
            # encode into animate gif
<<<<<<< HEAD
            generate_gif(FRAMES)
            with open('output.gif', 'rb') as f:
                send_gif_to_supabase_pipeline(f.read())

=======
            gif_bytes = generate_gif(FRAMES)
            
            # send the gif_bytes to openai
>>>>>>> da088e89

    # handler for when a track is subscribed
    @room.on("track_subscribed")
    def on_track_subscribed(track: rtc.Track, publication: rtc.TrackPublication, participant: rtc.RemoteParticipant):
        logger.info("Track subscribed: %s from participant %s", track.kind, participant.identity)

        # If it's a video track, create a video stream to process frames
        if track.kind == rtc.TrackKind.KIND_VIDEO:
            
            if participant.identity != "glasses":
                return
            
            logger.info("Creating video stream for track from %s", participant.identity)
            # Create a video stream from the track
            video_stream = rtc.VideoStream(track)

            # Create async task to process video frames
            async def process_video_frames():
                frame_counter = 0
                async for event in video_stream:
                    frame_counter += 1
                    
                    # Only process every 5th frame
                    if frame_counter % 3 != 0:
                        continue
                        
                    frame = event.frame
                    # logger.info("Received video frame: %dx%d from %s",
                    #             frame.width, frame.height, participant.identity)

                    # Extract frame data and encode to PNG
                    try:
                        rgb_frame = frame.convert(rtc.VideoBufferType.RGB24)

                        # Convert to numpy array
                        width, height = frame.width, frame.height
                        frame_data = np.frombuffer(rgb_frame.data, dtype=np.uint8)
                        frame_array = frame_data.reshape((height, width, 3))

                        # Convert RGB to BGR for OpenCV
                        bgr_frame = cv2.cvtColor(frame_array, cv2.COLOR_RGB2BGR)
                        
                        # Warp the image by resampling to swap width and height dimensions
                        bgr_frame = cv2.resize(bgr_frame, (height, width), interpolation=cv2.INTER_LINEAR)

                        # Encode as PNG
                        success, png_buffer = cv2.imencode('.png', bgr_frame)

                        FRAMES.append(png_buffer)
                        if len(FRAMES) > MAX_FRAMES:
                            FRAMES.pop(0)

                        if success:
                            # Convert to base64 for transmission/storage if needed
                            png_base64 = base64.b64encode(png_buffer).decode('utf-8')
                            # logger.info("Successfully encoded frame as PNG (size: %d bytes)", len(png_buffer))
                        else:
                            logger.error("Failed to encode frame as PNG")

                    except Exception as e:
                        logger.error("Error encoding frame to base64: %s", e)

            # Start the frame processing task
            asyncio.create_task(process_video_frames())

    await room.connect(LIVEKIT_URL, SUB_TOKEN, rtc.RoomOptions(auto_subscribe=True))
    logger.info("Connected to room %s", room.name)


if __name__ == "__main__":
    logging.basicConfig(
        level=logging.INFO,
        handlers=[
            logging.FileHandler("stream.log"),
            logging.StreamHandler(),
        ],
    )

    loop = asyncio.get_event_loop()
    room = rtc.Room(loop=loop)


    async def cleanup():
        await room.disconnect()
        cv2.destroyAllWindows()  # Close all OpenCV windows
        loop.stop()


    asyncio.ensure_future(main(room))
    # for signal in [SIGINT, SIGTERM]:
    #     loop.add_signal_handler(signal, lambda: asyncio.ensure_future(cleanup()))

    try:
        loop.run_forever()
    finally:
        loop.close()<|MERGE_RESOLUTION|>--- conflicted
+++ resolved
@@ -12,8 +12,7 @@
 #   "langgraph",
 #   "langchain_community",
 #   "openai",
-#   "pillow",
-#   "supabase",
+#   "pillow"
 # ]
 # ///
 
@@ -32,7 +31,7 @@
 from PIL import Image
 import io
 
-from storage import send_gif_to_supabase_pipeline
+from summarizer import summarize_png
 
 load_dotenv()
 # ensure LIVEKIT_URL, LIVEKIT_API_KEY, and LIVEKIT_API_SECRET are set in your .env file
@@ -42,11 +41,7 @@
 
 
 FRAMES = []
-<<<<<<< HEAD
-MAX_FRAMES = 200
-=======
 MAX_FRAMES = 500
->>>>>>> da088e89
 
 def generate_gif(frames, filename=None, duration=200):
     """
@@ -124,19 +119,12 @@
         if data.topic == "button":
             logger.info('Button pressed: %s', json_data)
             # print(FRAMES[-1])
-            # summarize_png(FRAMES[-1])
+            summarize_png(FRAMES[-1])
             
             # encode into animate gif
-<<<<<<< HEAD
-            generate_gif(FRAMES)
-            with open('output.gif', 'rb') as f:
-                send_gif_to_supabase_pipeline(f.read())
-
-=======
             gif_bytes = generate_gif(FRAMES)
             
             # send the gif_bytes to openai
->>>>>>> da088e89
 
     # handler for when a track is subscribed
     @room.on("track_subscribed")
